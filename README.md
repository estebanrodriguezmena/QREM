--- conflicted
+++ resolved
@@ -1,11 +1,4 @@
 # QREM
-<<<<<<< HEAD
-**QREM** - **Q**uantum **R**eadout **E**rrors **M**itigation, an open-source package for implementing techniques of measurement error mitigation on quantum devices.
-
-  
-## Status of development
-This package is under development and new functionalities and notebooks are expected to be added in the future. Currently, the methods for quantum detector tomography and measurement error mitigation based on that tomography are working properly. *Soon tutorial for using mitigation funcionalities will be added.*
-=======
 **QREM** - **Q**uantum **R**eadout **E**rrors **M**itigation, an open-source package for implementing techniques of
 measurement error mitigation on quantum devices.
 
@@ -14,7 +7,6 @@
 This package is under development and new functionalities and notebooks are expected to be added in the future.
 Currently, the methods for quantum detector tomography and measurement error mitigation based on that tomography are
 working properly. 
->>>>>>> cbeeaec9
   
 ## Dependencies
 For QREM to work properly,  the following libraries should be installed:
@@ -26,10 +18,7 @@
 * itertools
 * enum
 * typing
-<<<<<<< HEAD
-=======
 * pandas
->>>>>>> cbeeaec9
 * qiskit
 
 ## Installing 
@@ -47,16 +36,6 @@
 ## Workflow
 The workflow for the main functionalities is following:
 
-<<<<<<< HEAD
-1. Characterize detector via Quantum Detector Tomography (QDT) using [DetectorTomographyFitter](DetectorTomographyFitter.py).
-2. Use the data from QDT to mitigate errors on any experiment using [QDTErrorMitigator](QDTErrorMitigator.py).
-
-## Jupyter tutorials
-Most of the functionalities are described in detail in the comments inside the code. However, before starting to use the package, we recomend to take a look at tutorials in jupyter notebooks:
-1. [Tutorial for implementing Quantum Detector Tomography](QDT_Tutorial.ipynb)
-
-*Soon tutorial for using mitigation funcionalities will be added.*
-=======
 1. Characterize detector via Quantum Detector Tomography (QDT) using
 [DetectorTomographyFitter](DetectorTomographyFitter.py).
 2. Use the data from QDT to mitigate errors on any experiment using
@@ -68,7 +47,6 @@
 1. [Tutorial for implementing Quantum Detector Tomography](QDT_Tutorial.ipynb)
 2. [Tutorial for mitigatin readout noise based on QDT](Error_Mitigation_Tutorial.ipynb)
 
->>>>>>> cbeeaec9
 
 ## Code Style
 We use PEP8 as a code style for this project.
